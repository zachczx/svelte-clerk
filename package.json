--- conflicted
+++ resolved
@@ -80,14 +80,8 @@
 	"types": "./dist/index.d.ts",
 	"type": "module",
 	"dependencies": {
-<<<<<<< HEAD
-		"@clerk/backend": "^1.6.1",
-		"@clerk/shared": "^2.5.0",
-		"@clerk/types": "^4.12.1"
-=======
 		"@clerk/backend": "^1.6.2",
 		"@clerk/shared": "^2.4.5",
 		"@clerk/types": "^4.13.0"
->>>>>>> 5cddd76a
 	}
 }